package main

import (
	"github.com/beneath-core/beneath-go/control/taskqueue/worker"
	"github.com/beneath-core/beneath-go/core"
	"github.com/beneath-core/beneath-go/core/log"
	"github.com/beneath-core/beneath-go/db"
<<<<<<< HEAD
=======
	"github.com/beneath-core/beneath-go/payments"
	"github.com/beneath-core/beneath-go/taskqueue"
>>>>>>> acf85edd

	// import modules that register tasks in taskqueue
	_ "github.com/beneath-core/beneath-go/control/entity"
)

type configSpecification struct {
<<<<<<< HEAD
	MQDriver         string `envconfig:"ENGINE_MQ_DRIVER" required:"true"`
	LookupDriver     string `envconfig:"ENGINE_LOOKUP_DRIVER" required:"true"`
	WarehouseDriver  string `envconfig:"ENGINE_WAREHOUSE_DRIVER" required:"true"`
	RedisURL         string `envconfig:"CONTROL_REDIS_URL" required:"true"`
	PostgresHost     string `envconfig:"CONTROL_POSTGRES_HOST" required:"true"`
	PostgresUser     string `envconfig:"CONTROL_POSTGRES_USER" required:"true"`
	PostgresPassword string `envconfig:"CONTROL_POSTGRES_PASSWORD" required:"true"`
=======
	StreamsDriver    string   `envconfig:"ENGINE_STREAMS_DRIVER" required:"true"`
	TablesDriver     string   `envconfig:"ENGINE_TABLES_DRIVER" required:"true"`
	WarehouseDriver  string   `envconfig:"ENGINE_WAREHOUSE_DRIVER" required:"true"`
	RedisURL         string   `envconfig:"CONTROL_REDIS_URL" required:"true"`
	PostgresHost     string   `envconfig:"CONTROL_POSTGRES_HOST" required:"true"`
	PostgresUser     string   `envconfig:"CONTROL_POSTGRES_USER" required:"true"`
	PostgresPassword string   `envconfig:"CONTROL_POSTGRES_PASSWORD" required:"true"`
	PaymentsDrivers  []string `envconfig:"PAYMENTS_DRIVERS" required:"true"`
>>>>>>> acf85edd
}

func main() {
	var config configSpecification
	core.LoadConfig("beneath", &config)

	db.InitPostgres(config.PostgresHost, config.PostgresUser, config.PostgresPassword)
	db.InitRedis(config.RedisURL)
<<<<<<< HEAD
	db.InitEngine(config.MQDriver, config.LookupDriver, config.WarehouseDriver)
=======
	db.InitEngine(config.StreamsDriver, config.TablesDriver, config.WarehouseDriver)
	db.SetPaymentDrivers(payments.InitDrivers(config.PaymentsDrivers))
>>>>>>> acf85edd

	log.S.Fatal(worker.Work())
}<|MERGE_RESOLUTION|>--- conflicted
+++ resolved
@@ -5,35 +5,21 @@
 	"github.com/beneath-core/beneath-go/core"
 	"github.com/beneath-core/beneath-go/core/log"
 	"github.com/beneath-core/beneath-go/db"
-<<<<<<< HEAD
-=======
 	"github.com/beneath-core/beneath-go/payments"
-	"github.com/beneath-core/beneath-go/taskqueue"
->>>>>>> acf85edd
 
 	// import modules that register tasks in taskqueue
 	_ "github.com/beneath-core/beneath-go/control/entity"
 )
 
 type configSpecification struct {
-<<<<<<< HEAD
-	MQDriver         string `envconfig:"ENGINE_MQ_DRIVER" required:"true"`
-	LookupDriver     string `envconfig:"ENGINE_LOOKUP_DRIVER" required:"true"`
-	WarehouseDriver  string `envconfig:"ENGINE_WAREHOUSE_DRIVER" required:"true"`
-	RedisURL         string `envconfig:"CONTROL_REDIS_URL" required:"true"`
-	PostgresHost     string `envconfig:"CONTROL_POSTGRES_HOST" required:"true"`
-	PostgresUser     string `envconfig:"CONTROL_POSTGRES_USER" required:"true"`
-	PostgresPassword string `envconfig:"CONTROL_POSTGRES_PASSWORD" required:"true"`
-=======
-	StreamsDriver    string   `envconfig:"ENGINE_STREAMS_DRIVER" required:"true"`
-	TablesDriver     string   `envconfig:"ENGINE_TABLES_DRIVER" required:"true"`
+	MQDriver         string   `envconfig:"ENGINE_MQ_DRIVER" required:"true"`
+	LookupDriver     string   `envconfig:"ENGINE_LOOKUP_DRIVER" required:"true"`
 	WarehouseDriver  string   `envconfig:"ENGINE_WAREHOUSE_DRIVER" required:"true"`
 	RedisURL         string   `envconfig:"CONTROL_REDIS_URL" required:"true"`
 	PostgresHost     string   `envconfig:"CONTROL_POSTGRES_HOST" required:"true"`
 	PostgresUser     string   `envconfig:"CONTROL_POSTGRES_USER" required:"true"`
 	PostgresPassword string   `envconfig:"CONTROL_POSTGRES_PASSWORD" required:"true"`
 	PaymentsDrivers  []string `envconfig:"PAYMENTS_DRIVERS" required:"true"`
->>>>>>> acf85edd
 }
 
 func main() {
@@ -42,12 +28,8 @@
 
 	db.InitPostgres(config.PostgresHost, config.PostgresUser, config.PostgresPassword)
 	db.InitRedis(config.RedisURL)
-<<<<<<< HEAD
 	db.InitEngine(config.MQDriver, config.LookupDriver, config.WarehouseDriver)
-=======
-	db.InitEngine(config.StreamsDriver, config.TablesDriver, config.WarehouseDriver)
 	db.SetPaymentDrivers(payments.InitDrivers(config.PaymentsDrivers))
->>>>>>> acf85edd
 
 	log.S.Fatal(worker.Work())
 }