--- conflicted
+++ resolved
@@ -416,11 +416,8 @@
 			return err
 		}
 
-<<<<<<< HEAD
 		return nil
 	})
-=======
-	return nil
 }
 
 // CreateBatch prepares a new batch of stream instances for OutputStreams
@@ -484,5 +481,4 @@
 		}
 	}
 	return nil
->>>>>>> cb186e17
 }