package entity

import (
	"context"
	"regexp"
	"time"

	"github.com/go-pg/pg/v9"
	uuid "github.com/satori/go.uuid"
	"gopkg.in/go-playground/validator.v9"

	"github.com/beneath-core/beneath-go/db"
)

// Organization represents the entity that manages billing on behalf of its users
type Organization struct {
	OrganizationID uuid.UUID `sql:",pk,type:uuid,default:uuid_generate_v4()"`
	Name           string    `sql:",unique,notnull",validate:"required,gte=1,lte=40"`
	Personal       bool      `sql:",notnull"`
	CreatedOn      time.Time `sql:",default:now()"`
	UpdatedOn      time.Time `sql:",default:now()"`
	DeletedOn      time.Time
	Services       []*Service
	Users          []*User `pg:"many2many:permissions_users_organizations,fk:organization_id,joinFK:user_id"`

	// Extract to table BillingInfo with OrganizationID as the primary key
	// Including UpdateBillingPlanID, UpdateStripeCustomerID, UpdatePaymentMethod
	StripeCustomerID string
	BillingPlanID    uuid.UUID `sql:"on_delete:RESTRICT,notnull,type:uuid"`
	BillingPlan      *BillingPlan
<<<<<<< HEAD
	PaymentMethod    PaymentMethodType
	CreatedOn        time.Time `sql:",default:now()"`
	UpdatedOn        time.Time `sql:",default:now()"`
	DeletedOn        time.Time
	Services         []*Service
	Users            []*User `pg:"many2many:permissions_users_organizations,fk:organization_id,joinFK:user_id"`
=======
	PaymentMethod    PaymentMethod
>>>>>>> 049ca657
}

// PaymentMethod represents an organization's payment method
type PaymentMethod struct {
	OrganizationID uuid.UUID
	Type           PaymentMethodType
	Card           *Card
	// Wire *Wire
}

// Card represents an credit/debit card used for billing
type Card struct {
	Brand string
	Last4 string
}

var (
	// used for validation
	organizationNameRegex *regexp.Regexp
)

func init() {
	// configure validation
	organizationNameRegex = regexp.MustCompile("^[_a-z][_a-z0-9]*$")
	GetValidator().RegisterStructValidation(organizationValidation, Organization{})
}

// custom stream validation
func organizationValidation(sl validator.StructLevel) {
	s := sl.Current().Interface().(Organization)

	if !organizationNameRegex.MatchString(s.Name) {
		sl.ReportError(s.Name, "Name", "", "alphanumericorunderscore", "")
	}
}

// FindOrganization finds a organization by ID
func FindOrganization(ctx context.Context, organizationID uuid.UUID) *Organization {
	organization := &Organization{
		OrganizationID: organizationID,
	}
	err := db.DB.ModelContext(ctx, organization).WherePK().Column("organization.*", "Services", "Users", "BillingPlan").Select()
	if !AssertFoundOne(err) {
		return nil
	}
	return organization
}

// FindOrganizationByName finds a organization by name
func FindOrganizationByName(ctx context.Context, name string) *Organization {
	organization := &Organization{}
	err := db.DB.ModelContext(ctx, organization).
		Where("lower(name) = lower(?)", name).
		Column("organization.*", "Services", "Users", "BillingPlan").
		Select()
	if !AssertFoundOne(err) {
		return nil
	}
	return organization
}

// FindAllOrganizations returns all organizations
func FindAllOrganizations(ctx context.Context) []Organization {
	var organizations []Organization
	err := db.DB.ModelContext(ctx, &organizations).Column("organization.*").Select()
	if err != nil {
		panic(err)
	}
	return organizations
}

// CreateOrganizationWithUser creates an organization
func CreateOrganizationWithUser(ctx context.Context, name string, userID uuid.UUID) (*Organization, error) {
	// create
	org := &Organization{
		Name: name,
	}

	// validate
	err := GetValidator().Struct(org)
	if err != nil {
		return nil, err
	}

	// create organization
	err = db.DB.WithContext(ctx).RunInTransaction(func(tx *pg.Tx) error {
		// insert org
		_, err := tx.Model(org).Insert()
		if err != nil {
			return err
		}

		// add user
		err = tx.Insert(&PermissionsUsersOrganizations{
			UserID:         userID,
			OrganizationID: org.OrganizationID,
			View:           true,
			Admin:          true,
		})
		if err != nil {
			return err
		}

		return nil
	})

	if err != nil {
		return nil, err
	}

	return org, nil
}

// AddUser makes user a member of organization
func (o *Organization) AddUser(ctx context.Context, userID uuid.UUID, view bool, admin bool) error {
	return db.DB.WithContext(ctx).Insert(&PermissionsUsersOrganizations{
		UserID:         userID,
		OrganizationID: o.OrganizationID,
		View:           view,
		Admin:          admin,
	})
}

// ChangeUserPermissions changes a user's permissions within the organization
func (o *Organization) ChangeUserPermissions(ctx context.Context, userID uuid.UUID, view bool, admin bool) error {
	// TODO: convert permissions.Update (below) to this function
	return nil
}

// Update changes a user's permissions within the organization
// func (p *PermissionsUsersOrganizations) Update(ctx context.Context, view *bool, admin *bool) (*PermissionsUsersOrganizations, error) {
// 	// Q: this won't fuck up the object "p" that I have, right?
//  // A: No, it just invalidates it from the cache so other processes won't be served it
//  // A2: But, we should actually move it to after the DB update for consistency
// 	getUserOrganizationPermissionsCache().Clear(ctx, p.UserID, p.OrganizationID)

// 	if view != nil {
// 		p.View = *view
// 	}
// 	if admin != nil {
// 		p.Admin = *admin
// 	}
// 	_, err := db.DB.ModelContext(ctx, p).Column("view", "admin").WherePK().Update()
// 	return p, err
// }

// ChangeUserQuotas allows an admin to configure a member's quotas
func (o *Organization) ChangeUserQuotas(ctx context.Context, userID uuid.UUID, readQuota int64, writeQuota int64) error {
	// TODO: convert user.UpdateQuotas (below) to this function
	return nil
}

// UpdateQuotas updates user's quotas
// Q: do I have to invalidate the getSecretCache?
// func (u *User) UpdateQuotas(ctx context.Context, readQuota *int, writeQuota *int) (*User, error) {
// 	if readQuota != nil {
// 		u.ReadQuota = int64(*readQuota)
// 	}
// 	if writeQuota != nil {
// 		u.WriteQuota = int64(*writeQuota)
// 	}
// 	u.UpdatedOn = time.Now()
// 	_, err := db.DB.ModelContext(ctx, u).Column("read_quota", "write_quota", "updated_on").WherePK().Update()
// 	return u, err
// }

// RemoveUser removes a member from the organization
func (o *Organization) RemoveUser(ctx context.Context, userID uuid.UUID) error {
	// TODO: only if not last user (there's a check in resolver, but it should be part of db tx)

	// clear cache
	getUserOrganizationPermissionsCache().Clear(ctx, userID, o.OrganizationID)

	// delete
	return db.DB.WithContext(ctx).Delete(&PermissionsUsersOrganizations{
		UserID:         userID,
		OrganizationID: o.OrganizationID,
	})
}

// UpdateBillingPlanID updates an organization's billing plan ID
func (o *Organization) UpdateBillingPlanID(ctx context.Context, billingPlanID uuid.UUID) (*Organization, error) {
	o.BillingPlanID = billingPlanID
	o.UpdatedOn = time.Now()
	_, err := db.DB.ModelContext(ctx, o).Column("billing_plan_id", "updated_on").WherePK().Update()
	return o, err
}

// UpdateStripeCustomerID updates an organization's Stripe Customer ID
func (o *Organization) UpdateStripeCustomerID(ctx context.Context, stripeCustomerID string) error {
	o.StripeCustomerID = stripeCustomerID
	o.UpdatedOn = time.Now()
	_, err := db.DB.ModelContext(ctx, o).Column("stripe_customer_id", "updated_on").WherePK().Update()
	return err
}

// UpdatePaymentMethod updates an organization's payment method type
func (o *Organization) UpdatePaymentMethod(ctx context.Context, paymentMethodType PaymentMethodType) error {
	o.PaymentMethod = paymentMethodType
	o.UpdatedOn = time.Now()
	_, err := db.DB.ModelContext(ctx, o).Column("payment_method", "updated_on").WherePK().Update()
	return err
}<|MERGE_RESOLUTION|>--- conflicted
+++ resolved
@@ -28,16 +28,12 @@
 	StripeCustomerID string
 	BillingPlanID    uuid.UUID `sql:"on_delete:RESTRICT,notnull,type:uuid"`
 	BillingPlan      *BillingPlan
-<<<<<<< HEAD
 	PaymentMethod    PaymentMethodType
-	CreatedOn        time.Time `sql:",default:now()"`
-	UpdatedOn        time.Time `sql:",default:now()"`
-	DeletedOn        time.Time
-	Services         []*Service
-	Users            []*User `pg:"many2many:permissions_users_organizations,fk:organization_id,joinFK:user_id"`
-=======
-	PaymentMethod    PaymentMethod
->>>>>>> 049ca657
+	// CreatedOn        time.Time `sql:",default:now()"`
+	// UpdatedOn        time.Time `sql:",default:now()"`
+	// DeletedOn        time.Time
+	// Services         []*Service
+	// Users            []*User `pg:"many2many:permissions_users_organizations,fk:organization_id,joinFK:user_id"`
 }
 
 // PaymentMethod represents an organization's payment method
