--- conflicted
+++ resolved
@@ -159,25 +159,15 @@
 
       <AuthConsumer>
         {({ user }) => {
-          let authText = user ? "Log out" : "Log in";
-          let authHref = user ? `/auth/logout` : "/auth";
           return (
             <NavRight>
               {user && (
                 <NavItem>
-<<<<<<< HEAD
-                  <NavItemLink pathname={router.pathname} href="/api" text="API" />
-                </NavItem>
-              )}
-              {user && (
-                <NavItem>
-=======
->>>>>>> bf416f9d
                   <NavItemLink href="https://lab.beneath.network/" text="Lab" />
                 </NavItem>
               )}
               <NavItem>
-                <NavItemLink href={authHref} text={authText} />
+                <NavItemLink href={user ? `/auth/logout` : "/auth"} text={user ? "Log out" : "Log in"} />
               </NavItem>
             </NavRight>
           );
