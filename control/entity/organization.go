--- conflicted
+++ resolved
@@ -298,15 +298,6 @@
 		return fmt.Errorf("Couldn't find billing info for target organization")
 	}
 
-<<<<<<< HEAD
-	// commit user's current usage to the old organization's bill
-	err := commitCurrentUsageToNextBill(ctx, o.OrganizationID, UserEntityKind, user.UserID, user.Email, false)
-	if err != nil {
-		return err
-	}
-
-=======
->>>>>>> 709d21e3
 	// update user
 	user.BillingOrganization = targetOrg
 	user.BillingOrganizationID = targetOrg.OrganizationID
@@ -321,15 +312,6 @@
 		return err
 	}
 
-<<<<<<< HEAD
-	// commit usage credit to the new organization's bill for the user's current month's usage
-	err = commitCurrentUsageToNextBill(ctx, targetOrg.OrganizationID, UserEntityKind, user.UserID, user.Email, true)
-	if err != nil {
-		panic("unable to commit usage credit to bill")
-	}
-
-=======
->>>>>>> 709d21e3
 	// add prorated seat to the new organization's next month's bill
 	billingTime := timeutil.Next(time.Now(), targetBillingInfo.BillingPlan.Period)
 	err = commitProratedSeatsToBill(ctx, targetOrg.OrganizationID, billingTime, targetBillingInfo.BillingPlan, []uuid.UUID{user.UserID}, []string{user.Email}, false)
