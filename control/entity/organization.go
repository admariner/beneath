package entity

import (
	"context"
	"fmt"
	"regexp"
	"time"

	"github.com/go-pg/pg/v9"
	uuid "github.com/satori/go.uuid"
	"gopkg.in/go-playground/validator.v9"

	"gitlab.com/beneath-hq/beneath/internal/hub"
	"gitlab.com/beneath-hq/beneath/pkg/log"
	"gitlab.com/beneath-hq/beneath/pkg/timeutil"
)

// Organization represents the entity that manages billing on behalf of its users
type Organization struct {
<<<<<<< HEAD
	OrganizationID uuid.UUID  `sql:",pk,type:uuid,default:uuid_generate_v4()"`
	Name           string     `sql:",unique,notnull",validate:"required,gte=3,lte=40"`
	DisplayName    string     `sql:",notnull",validate:"required,gte=1,lte=50"`
	Description    string     `validate:"omitempty,lte=255"`
	PhotoURL       string     `validate:"omitempty,url,lte=400"`
	UserID         *uuid.UUID `sql:",on_delete:restrict,type:uuid"`
	User           *User
	CreatedOn      time.Time `sql:",default:now()"`
	UpdatedOn      time.Time `sql:",default:now()"`
	ReadQuota      *int64
	WriteQuota     *int64
	Projects       []*Project
	Services       []*Service
	Users          []*User `pg:"fk:billing_organization_id"`

	// used to indicate requestor's permissions in resolvers
	Permissions *PermissionsUsersOrganizations `sql:"-"`
=======
	OrganizationID    uuid.UUID  `sql:",pk,type:uuid,default:uuid_generate_v4()"`
	Name              string     `sql:",unique,notnull",validate:"required,gte=1,lte=40"`
	DisplayName       string     `sql:",notnull",validate:"required,gte=1,lte=50"`
	Description       string     `validate:"omitempty,lte=255"`
	PhotoURL          string     `validate:"omitempty,url,lte=400"`
	UserID            *uuid.UUID `sql:",on_delete:restrict,type:uuid"`
	User              *User
	CreatedOn         time.Time `sql:",default:now()"`
	UpdatedOn         time.Time `sql:",default:now()"`
	PrepaidReadQuota  *int64    // bytes
	PrepaidWriteQuota *int64    // bytes
	ReadQuota         *int64    // bytes
	WriteQuota        *int64    // bytes
	Projects          []*Project
	Services          []*Service
	Users             []*User `pg:"fk:billing_organization_id"`
>>>>>>> 607a8e21
}

var (
	// used for validation
	organizationNameRegex     = regexp.MustCompile("^[_a-z][_a-z0-9]*$")
	organizationNameBlacklist = []string{
		"auth",
		"billing",
		"docs",
		"documentation",
		"explore",
		"health",
		"healthz",
		"instance",
		"instances",
		"organization",
		"organizations",
		"permissions",
		"project",
		"projects",
		"redirects",
		"secret",
		"secrets",
		"stream",
		"streams",
		"terminal",
		"user",
		"username",
		"users",
	}
)

func init() {
	// configure validation
	GetValidator().RegisterStructValidation(organizationValidation, Organization{})
}

// custom stream validation
func organizationValidation(sl validator.StructLevel) {
	s := sl.Current().Interface().(Organization)

	if !organizationNameRegex.MatchString(s.Name) {
		sl.ReportError(s.Name, "Name", "", "alphanumericorunderscore", "")
	}

	for _, blacklisted := range organizationNameBlacklist {
		if s.Name == blacklisted {
			sl.ReportError(s.Name, "Name", "", "blacklisted", "")
			break
		}
	}
}

// FindOrganization finds a organization by ID
func FindOrganization(ctx context.Context, organizationID uuid.UUID) *Organization {
	organization := &Organization{
		OrganizationID: organizationID,
	}
	err := hub.DB.ModelContext(ctx, organization).WherePK().
		Column(
			"organization.*",
			"User",
			"Services", // only necessary if has permissions
			"Projects",
		).Select()
	if !AssertFoundOne(err) {
		return nil
	}
	return organization
}

// FindOrganizationByName finds a organization by name
func FindOrganizationByName(ctx context.Context, name string) *Organization {
	organization := &Organization{}
	err := hub.DB.ModelContext(ctx, organization).
		Where("lower(name) = lower(?)", name).
		Column(
			"organization.*",
			"User",
			"Services", // only necessary if has permissions
			"Projects",
		).Select()
	if !AssertFoundOne(err) {
		return nil
	}
	return organization
}

// FindOrganizationByUserID finds an organization by its personal user ID (if set)
func FindOrganizationByUserID(ctx context.Context, userID uuid.UUID) *Organization {
	organization := &Organization{}
	err := hub.DB.ModelContext(ctx, organization).
		Where("organization.user_id = ?", userID).
		Column(
			"organization.*",
			"User",
			"Services", // only necessary if has permissions
			"Projects",
		).Select()
	if !AssertFoundOne(err) {
		return nil
	}
	return organization
}

// FindAllOrganizations returns all active organizations
func FindAllOrganizations(ctx context.Context) []*Organization {
	var organizations []*Organization
	err := hub.DB.ModelContext(ctx, &organizations).
		Column("organization.*").
		Select()
	if err != nil {
		panic(err)
	}
	return organizations
}

// IsOrganization implements gql.Organization
func (o *Organization) IsOrganization() {}

// IsMulti returns true if o is a multi-user organization
func (o *Organization) IsMulti() bool {
	return o.UserID == nil
}

// IsBillingOrganizationForUser returns true if o is also the billing org for the user it represents.
// It panics if called on a non-personal organization
func (o *Organization) IsBillingOrganizationForUser() bool {
	if o.UserID == nil {
		panic(fmt.Errorf("Called IsBillingOrganizationForUser on non-personal organization"))
	}
	return o.User.BillingOrganizationID == o.OrganizationID
}

// StripPrivateProjects removes private projects from o.Projects (no changes in database, just the loaded object)
func (o *Organization) StripPrivateProjects() {
	for i, p := range o.Projects {
		if !p.Public {
			n := len(o.Projects)
			o.Projects[n-1], o.Projects[i] = o.Projects[i], o.Projects[n-1]
			o.Projects = o.Projects[:n-1]
		}
	}
}

// CreateWithUser creates an organization and makes user a member
func (o *Organization) CreateWithUser(ctx context.Context, userID uuid.UUID, view bool, create bool, admin bool) error {
	defaultBillingPlan := FindDefaultBillingPlan(ctx)

	o.PrepaidReadQuota = &defaultBillingPlan.ReadQuota
	o.PrepaidWriteQuota = &defaultBillingPlan.WriteQuota
	o.ReadQuota = &defaultBillingPlan.ReadQuota
	o.WriteQuota = &defaultBillingPlan.WriteQuota

	// validate
	err := GetValidator().Struct(o)
	if err != nil {
		return err
	}

	// create organization and PermissionsUsersOrganizations in one transaction
	err = hub.DB.WithContext(ctx).RunInTransaction(func(tx *pg.Tx) error {
		// insert org
		_, err := tx.Model(o).Insert()
		if err != nil {
			return err
		}

		// connect org to userID
		err = tx.Insert(&PermissionsUsersOrganizations{
			UserID:         userID,
			OrganizationID: o.OrganizationID,
			View:           view,
			Create:         create,
			Admin:          admin,
		})
		if err != nil {
			return err
		}

		// create billing info
		bi := &BillingInfo{
			OrganizationID: o.OrganizationID,
			BillingPlanID:  defaultBillingPlan.BillingPlanID,
		}
		_, err = tx.Model(bi).Insert()
		if err != nil {
			return err
		}

		return nil
	})
	if err != nil {
		return err
	}

	// log new organization
	log.S.Infow(
		"control created non-personal organization",
		"organization_id", o.OrganizationID,
	)

	return nil
}

// UpdateDetails updates the organization's name, display name, description and/or photo
func (o *Organization) UpdateDetails(ctx context.Context, name *string, displayName *string, description *string, photoURL *string) error {
	if name != nil {
		o.Name = *name
	}
	if displayName != nil {
		o.DisplayName = *displayName
	}
	if description != nil {
		o.Description = *description
	}
	if photoURL != nil {
		o.PhotoURL = *photoURL
	}

	// validate
	err := GetValidator().Struct(o)
	if err != nil {
		return err
	}

	o.UpdatedOn = time.Now()
	_, err = hub.DB.ModelContext(ctx, o).
		Column(
			"name",
			"display_name",
			"description",
			"photo_url",
			"updated_on",
		).WherePK().Update()
	return err
}

// UpdateQuotas updates the quotas enforced upon the organization
func (o *Organization) UpdateQuotas(ctx context.Context, readQuota *int64, writeQuota *int64) error {
	// set fields
	o.ReadQuota = readQuota
	o.WriteQuota = writeQuota

	// validate
	err := GetValidator().Struct(o)
	if err != nil {
		return err
	}

	// update
	o.UpdatedOn = time.Now()
	_, err = hub.DB.ModelContext(ctx, o).Column("read_quota", "write_quota", "updated_on").WherePK().Update()

	// clear cache for the organization's users' secrets
	for _, u := range o.Users {
		secrets := FindUserSecrets(ctx, u.UserID)
		if secrets == nil {
			panic("could not find user secrets")
		}

		for _, s := range secrets {
			getSecretCache().Delete(ctx, s.HashedToken)
		}
	}

	return err
}

// Delete deletes the organization
// this will fail if there are any users, services, or projects that are still tied to the organization
func (o *Organization) Delete(ctx context.Context) error {
	// NOTE: effectively, this resolver doesn't work, as there will always be one admin member
	// TODO: check it's empty and has just one admin user, trigger bill, make the admin leave, delete org

	err := hub.DB.WithContext(ctx).Delete(o)
	if err != nil {
		return err
	}

	return nil
}

// TransferUser transfers a user in o to another organization
func (o *Organization) TransferUser(ctx context.Context, user *User, targetOrg *Organization) error {
	// can be from personal to multi, multi to personal, multi to multi

	// Ensure the last admin member isn't leaving a multi-user org
	if o.IsMulti() {
		foundRemainingAdmin := false
		members, err := FindOrganizationMembers(ctx, o.OrganizationID)
		if err != nil {
			return err
		}
		for _, member := range members {
			if member.Admin && member.UserID != user.UserID {
				foundRemainingAdmin = true
				break
			}
		}
		if !foundRemainingAdmin {
			return fmt.Errorf("Cannot transfer user because it would leave the organization without an admin")
		}
	}

	// update user
	user.BillingOrganization = targetOrg
	user.BillingOrganizationID = targetOrg.OrganizationID
	user.ReadQuota = nil
	user.WriteQuota = nil
	user.UpdatedOn = time.Now()
	_, err := hub.DB.WithContext(ctx).Model(user).
		Column("billing_organization_id", "read_quota", "write_quota", "updated_on").
		WherePK().
		Update()
	if err != nil {
		return err
	}

	// find target billing info
	targetBillingInfo := FindBillingInfo(ctx, targetOrg.OrganizationID)
	if targetBillingInfo == nil {
		return fmt.Errorf("Couldn't find billing info for target organization")
	}

	// add prorated seat to the target organization's next month's bill
	billingTime := timeutil.Next(time.Now(), targetBillingInfo.BillingPlan.Period)
	err = commitProratedSeatsToBill(ctx, targetOrg.OrganizationID, billingTime, targetBillingInfo.BillingPlan, []*User{user}, false)
	if err != nil {
		panic("unable to commit prorated seat to bill")
	}

	// increment the target organization's prepaid quota by the seat quota
	// we do this now because we want to show the new usage capacity in the UI as soon as possible
	if targetOrg.PrepaidReadQuota != nil {
		newPrepaidReadQuota := *targetOrg.PrepaidReadQuota + targetBillingInfo.BillingPlan.SeatReadQuota
		targetOrg.PrepaidReadQuota = &newPrepaidReadQuota
	}
	if targetOrg.PrepaidWriteQuota != nil {
		newPrepaidWriteQuota := *targetOrg.PrepaidWriteQuota + targetBillingInfo.BillingPlan.SeatWriteQuota
		targetOrg.PrepaidWriteQuota = &newPrepaidWriteQuota
	}
	if targetOrg.PrepaidReadQuota != nil || targetOrg.PrepaidWriteQuota != nil {
		targetOrg.UpdatedOn = time.Now()
		_, err = hub.DB.WithContext(ctx).Model(targetOrg).
			Column("prepaid_read_quota", "prepaid_write_quota", "updated_on").
			WherePK().
			Update()
		if err != nil {
			return err
		}
	}

	return nil
}

// TransferProject transfers a project in o to another organization
func (o *Organization) TransferProject(ctx context.Context, project *Project, targetOrg *Organization) error {
	project.Organization = targetOrg
	project.OrganizationID = targetOrg.OrganizationID
	project.UpdatedOn = time.Now()
	_, err := hub.DB.ModelContext(ctx, project).Column("organization_id", "updated_on").WherePK().Update()
	if err != nil {
		return err
	}

	return nil
}

// TransferService transfers a service in o to another organization
func (o *Organization) TransferService(ctx context.Context, service *Service, targetOrg *Organization) error {
	// update organization
	service.Organization = targetOrg
	service.OrganizationID = targetOrg.OrganizationID
	service.UpdatedOn = time.Now()
	_, err := hub.DB.ModelContext(ctx, service).Column("organization_id", "updated_on").WherePK().Update()
	if err != nil {
		return err
	}

	return nil
}<|MERGE_RESOLUTION|>--- conflicted
+++ resolved
@@ -17,27 +17,8 @@
 
 // Organization represents the entity that manages billing on behalf of its users
 type Organization struct {
-<<<<<<< HEAD
-	OrganizationID uuid.UUID  `sql:",pk,type:uuid,default:uuid_generate_v4()"`
-	Name           string     `sql:",unique,notnull",validate:"required,gte=3,lte=40"`
-	DisplayName    string     `sql:",notnull",validate:"required,gte=1,lte=50"`
-	Description    string     `validate:"omitempty,lte=255"`
-	PhotoURL       string     `validate:"omitempty,url,lte=400"`
-	UserID         *uuid.UUID `sql:",on_delete:restrict,type:uuid"`
-	User           *User
-	CreatedOn      time.Time `sql:",default:now()"`
-	UpdatedOn      time.Time `sql:",default:now()"`
-	ReadQuota      *int64
-	WriteQuota     *int64
-	Projects       []*Project
-	Services       []*Service
-	Users          []*User `pg:"fk:billing_organization_id"`
-
-	// used to indicate requestor's permissions in resolvers
-	Permissions *PermissionsUsersOrganizations `sql:"-"`
-=======
 	OrganizationID    uuid.UUID  `sql:",pk,type:uuid,default:uuid_generate_v4()"`
-	Name              string     `sql:",unique,notnull",validate:"required,gte=1,lte=40"`
+	Name              string     `sql:",unique,notnull",validate:"required,gte=3,lte=40"`
 	DisplayName       string     `sql:",notnull",validate:"required,gte=1,lte=50"`
 	Description       string     `validate:"omitempty,lte=255"`
 	PhotoURL          string     `validate:"omitempty,url,lte=400"`
@@ -52,7 +33,9 @@
 	Projects          []*Project
 	Services          []*Service
 	Users             []*User `pg:"fk:billing_organization_id"`
->>>>>>> 607a8e21
+
+	// used to indicate requestor's permissions in resolvers
+	Permissions *PermissionsUsersOrganizations `sql:"-"`
 }
 
 var (
