--- conflicted
+++ resolved
@@ -6,7 +6,6 @@
 	"gitlab.com/beneath-hq/beneath/control/entity"
 	"gitlab.com/beneath-hq/beneath/control/gql"
 	"gitlab.com/beneath-hq/beneath/internal/middleware"
-	"gitlab.com/beneath-hq/beneath/pkg/log"
 
 	uuid "github.com/satori/go.uuid"
 	"github.com/vektah/gqlparser/gqlerror"
@@ -24,7 +23,6 @@
 }
 
 func (r *queryResolver) OrganizationByName(ctx context.Context, name string) (*entity.Organization, error) {
-	// OPTION 1: doing logic in the resolver
 	organization := entity.FindOrganizationByName(ctx, name)
 	if organization == nil {
 		return nil, gqlerror.Errorf("Organization %s not found", name)
@@ -45,10 +43,6 @@
 			hide := true
 			if user != nil {
 				for _, userProject := range user.Projects {
-<<<<<<< HEAD
-=======
-					log.S.Info(userProject)
->>>>>>> 7b890ce5
 					if orgProject.ProjectID == userProject.ProjectID {
 						hide = false
 						break
@@ -63,10 +57,6 @@
 		}
 	}
 
-	// Q: should I instead do Option 2 or 3?
-	// OPTION 2: doing logic in the entity.FindOrganizationByNameForUser(ctx, name, userID) function
-	// OPTION 3: hybrid of 1 and 2
-
 	return organization, nil
 }
 
